--- conflicted
+++ resolved
@@ -51,11 +51,7 @@
     population_size: int = 30 #100
     sample_size: int = 25
     initial_population_size: Optional[int] = None  # if None, equal to population_size
-<<<<<<< HEAD
-    rounds: int = 20 #2000
-=======
     rounds: int = 50 #2000
->>>>>>> 0e6438ed
     max_parallel_evaluations: Optional[int] = None
     checkpoint_dir: str = "artifacts"
 
